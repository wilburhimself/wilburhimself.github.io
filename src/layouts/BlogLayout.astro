--- conflicted
+++ resolved
@@ -59,8 +59,4 @@
 
 <script>
   import '../scripts/mermaid-init.js';
-<<<<<<< HEAD
-</script>     
-=======
-</script>
->>>>>>> b233c173
+</script>